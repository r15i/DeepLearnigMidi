# main.py

import matplotlib.pyplot as plt
import torch
import torch.optim as optim
from torch.utils.data import DataLoader, random_split
import os
import torchvision.utils as vutils
from tqdm import tqdm
import argparse

# Local imports
import DBAdapters as dba
import models as md

<<<<<<< HEAD
=======
# ==============================================================================
# 1. Configuration and Data Loading
# ==============================================================================

# --- Paths and Directories ---
# NOTE: We now point directly to the directory with the preprocessed .pt files.
PROCESSED_DIR = "./dataset/processed"
OUTPUT_DIR = "training_output"
os.makedirs(OUTPUT_DIR, exist_ok=True)
os.makedirs(os.path.join(OUTPUT_DIR, "models"), exist_ok=True)


# --- Argument Parser Setup ---
parser = argparse.ArgumentParser(
    description="Preprocess, train a VAE, and visualize the MAESTRO dataset.",
    formatter_class=argparse.ArgumentDefaultsHelpFormatter,  # Shows default values in help message
)

# --- VAE Training Hyperparameters ---
parser.add_argument(
    "-e", "--epochs", type=int, default=10, help="Number of training epochs."
)
parser.add_argument(
    "-b", "--batch-size", type=int, default=32, help="Batch size for training."
)
parser.add_argument(
    "-lr",
    "--learning-rate",
    type=float,
    default=1e-3,
    help="Learning rate for the Adam optimizer.",
)
parser.add_argument(
    "-ld",
    "--latent-dim",
    type=int,
    default=32,
    help="Dimension of the VAE's latent space.",
)
parser.add_argument(
    "--beta",
    type=float,
    default=1.0,
    help="Weight of the KL divergence term in the VAE loss.",
)
parser.add_argument(
    "--seq-len",
    type=int,
    default=16,
    help="Number of time steps (width) per MIDI segment.",
)

# Parse the arguments
args = parser.parse_args()


# --- Hyperparameters ---
# H is a constant based on the MIDI standard, not an argument.
H = 128
# All other hyperparameters are now loaded from the command-line arguments.
W = args.seq_len
BATCH_SIZE = args.batch_size
NUM_EPOCHS = args.epochs
LEARNING_RATE = args.learning_rate
LATENT_DIM = args.latent_dim
BETA = args.beta

# --- Dataset and DataLoader ---
print("Loading dataset from preprocessed .pt files...")

# Use the new, faster dataset class that loads from .pt files
# Ensure your DBAdapters.py has the MaestroPreprocessedDataset class
my_dataset = dba.MaestroPreprocessedDataset(processed_dir=PROCESSED_DIR)

data_loader = DataLoader(
    my_dataset,
    batch_size=BATCH_SIZE,
    shuffle=True,
    num_workers=4,  # Adjust based on your system's capabilities
    pin_memory=True,
    # collate_fn is not strictly needed now but doesn't hurt
    # collate_fn=dba.collate_fn_skip_error,
)
print(f"Dataset loaded successfully with {len(my_dataset)} samples.")

# ==============================================================================
# 2. Model, Optimizer, and Loss
# ==============================================================================

# --- Device ---
device = torch.device("cuda" if torch.cuda.is_available() else "cpu")
print(f"Using device: {device}")

# --- Instantiate the model ---
model = md.ConvVAE(latent_dim=LATENT_DIM).to(device)

# --- Optimizer ---
optimizer = optim.Adam(model.parameters(), lr=LEARNING_RATE)

# ==============================================================================
# 3. Training Loop
# ==============================================================================

print("\n🚀 Starting VAE Training Loop...")
for epoch in range(NUM_EPOCHS):
    model.train()
    total_loss, total_recon, total_kl = 0, 0, 0

    # Using tqdm for a nice progress bar
    progress_bar = tqdm(data_loader, desc=f"Epoch {epoch + 1}/{NUM_EPOCHS}")

    for batch in progress_bar:
        if batch is None:
            continue

        x = batch["real_melody_bar"].to(device)  # Shape: (B, 1, H, W)

        # --- Forward pass ---
        x_logits, mu, logvar = model(x)
        loss, recon, kl = md.vae_loss(x, x_logits, mu, logvar, beta=BETA)

        # --- Backward pass and optimization ---
        optimizer.zero_grad()
        loss.backward()
        optimizer.step()

        # --- Accumulate losses for logging ---
        total_loss += loss.item()
        total_recon += recon.item()
        total_kl += kl.item()

        # Update progress bar description
        progress_bar.set_postfix(
            {
                "Loss": f"{loss.item():.4f}",
                "Recon": f"{recon.item():.2f}",
                "KL": f"{kl.item():.2f}",
            }
        )
>>>>>>> e3f3ea55

def main():
    # ==============================================================================
    # 1. Configuration and Data Loading
    # ==============================================================================

    # --- Paths and Directories ---
    # NOTE: We now point directly to the directory with the preprocessed .pt files.
    PROCESSED_DIR = "./dataset/MAESTRO_Dataset/processed"
    OUTPUT_DIR = "training_output"
    os.makedirs(OUTPUT_DIR, exist_ok=True)
    os.makedirs(os.path.join(OUTPUT_DIR, "models"), exist_ok=True)


    # --- Argument Parser Setup ---
    parser = argparse.ArgumentParser(
        description="Preprocess, train a VAE, and visualize the MAESTRO dataset.",
        formatter_class=argparse.ArgumentDefaultsHelpFormatter,  # Shows default values in help message
    )

    # --- VAE model ---
    parser.add_argument(
        "-m", "--model", type=str, default="conv", choices=["conv", "res"], help="Tipo di VAE da usare: 'conv' o 'res'."
    )

    # --- VAE Training Hyperparameters ---
    parser.add_argument(
        "-e", "--epochs", type=int, default=10, help="Number of training epochs."
    )
    parser.add_argument(
        "-b", "--batch-size", type=int, default=32, help="Batch size for training."
    )
    parser.add_argument(
        "-lr",
        "--learning-rate",
        type=float,
        default=1e-3,
        help="Learning rate for the Adam optimizer.",
    )
    parser.add_argument(
        "-ld",
        "--latent-dim",
        type=int,
        default=32,
        help="Dimension of the VAE's latent space.",
    )
    parser.add_argument(
        "--beta",
        type=float,
        default=1.0,
        help="Weight of the KL divergence term in the VAE loss.",
    )
    parser.add_argument(
        "--seq-len",
        type=int,
        default=16,
        help="Number of time steps (width) per MIDI segment.",
    )

    # Parse the arguments
    args = parser.parse_args()


    # --- Hyperparameters ---
    # H is a constant based on the MIDI standard, not an argument.
    H = 128
    # All other hyperparameters are now loaded from the command-line arguments.
    W = args.seq_len
    BATCH_SIZE = args.batch_size
    NUM_EPOCHS = args.epochs
    LEARNING_RATE = args.learning_rate
    LATENT_DIM = args.latent_dim
    BETA = args.beta

    # --- Dataset and DataLoader ---
    print("Loading dataset from preprocessed .pt files...")

    # Use the new, faster dataset class that loads from .pt files
    # Ensure your DBAdapters.py has the MaestroPreprocessedDataset class
    my_dataset = dba.MaestroPreprocessedDataset(processed_dir=PROCESSED_DIR)

    # Split into training (80%), validation (10%), and testing (10%)
    train_size = int(0.8 * len(my_dataset))
    val_size = int(0.1 * len(my_dataset))
    test_size = len(my_dataset) - train_size - val_size
    train_set, val_set, test_set = random_split(my_dataset, [train_size, val_size, test_size])

    train_loader = DataLoader(
        train_set,
        batch_size=BATCH_SIZE,
        shuffle=True,
        num_workers=4,  # Adjust based on your system's capabilities
        pin_memory=True,
        # collate_fn is not strictly needed now but doesn't hurt
        # collate_fn=dba.collate_fn_skip_error,
    )

    val_loader = DataLoader(
        val_set,
        batch_size=BATCH_SIZE,
        shuffle=True,
        num_workers=4,  # Adjust based on your system's capabilities
        pin_memory=True,
        # collate_fn is not strictly needed now but doesn't hurt
        # collate_fn=dba.collate_fn_skip_error,
    )

    test_loader = DataLoader(
        test_set,
        batch_size=BATCH_SIZE,
        shuffle=True,
        num_workers=4,  # Adjust based on your system's capabilities
        pin_memory=True,
        # collate_fn is not strictly needed now but doesn't hurt
        # collate_fn=dba.collate_fn_skip_error,
    )
    print(f"Dataset loaded successfully with {len(my_dataset)} samples.")

    # ==============================================================================
    # 2. Model, Optimizer, and Loss
    # ==============================================================================

    # --- Device ---
    device = torch.device("cuda" if torch.cuda.is_available() else "cpu")
    print(f"Using device: {device}")

    # --- Instantiate the model ---
    
    if args.model == "conv":
        model = md.ConvVAE(latent_dim=LATENT_DIM).to(device)
    elif args.model == "res":
        model = md.ResVAE(latent_dim=LATENT_DIM).to(device)
    else:
        raise ValueError(f"Unknown model type: {args.model}")

    # --- Optimizer ---
    optimizer = optim.Adam(model.parameters(), lr=LEARNING_RATE)

    # ======================================================================
    # Early Stopping setup
    # ======================================================================
    best_val_loss = float("inf")
    patience = 10     # numero massimo di epoche senza miglioramento
    counter = 0
    delta = 0.5       # minimo miglioramento richiesto sulla val_loss

    # ==============================================================================
    # 3. Training  & Validation Loop
    # ==============================================================================
    # Vettori per salvare le metriche
    train_losses, train_recons, train_kls = [], [], []
    val_losses, val_recons, val_kls = [], [], []

    print("\n Starting VAE Training Loop...")
    for epoch in range(NUM_EPOCHS):
        # --- Training ---
        model.train()
        total_loss, total_recon, total_kl = 0, 0, 0

        # Using tqdm for a nice progress bar
        progress_bar = tqdm(train_loader, desc=f"Epoch {epoch + 1}/{NUM_EPOCHS}")

        for batch in progress_bar:
            if batch is None:
                continue

            x = batch["real_melody_bar"].to(device)  # Shape: (B, 1, H, W)

            # --- Forward pass ---
            x_logits, mu, logvar = model(x)
            loss, recon, kl = md.vae_loss(x, x_logits, mu, logvar, beta=BETA)

            # --- Backward pass and optimization ---
            optimizer.zero_grad()
            loss.backward()
            optimizer.step()

            # --- Accumulate losses for logging ---
            total_loss += loss.item()
            total_recon += recon.item()
            total_kl += kl.item()

            # Update progress bar description
            progress_bar.set_postfix(
                {
                    "Loss": f"{loss.item():.4f}",
                    "Recon": f"{recon.item():.2f}",
                    "KL": f"{kl.item():.2f}",
                }
            )

        # --- End of Epoch ---
        avg_loss = total_loss / len(train_loader)
        avg_recon = total_recon / len(train_loader)
        avg_kl = total_kl / len(train_loader)

        # Question: è meglio plottare la loss o avg_loss?
        train_losses.append(avg_loss)
        train_recons.append(avg_recon)
        train_kls.append(avg_kl)

        print(f"\n===> Epoch {epoch + 1} Complete:")
        print(
            f"    Average Loss: {avg_loss:.4f} | Avg Recon: {avg_recon:.2f} | Avg KL Div: {avg_kl:.2f}\n"
        )

        # --- Validation ---
        model.eval()
        val_loss, val_recon, val_kl = 0, 0, 0

        with torch.no_grad():
            for batch in val_loader:
                if batch is None:
                    continue

                x = batch["real_melody_bar"].to(device)

                # Forward pass
                x_logits, mu, logvar = model(x)
                loss, recon, kl = md.vae_loss(x, x_logits, mu, logvar, beta=BETA)
                
                val_loss += loss.item()
                val_recon += recon.item()
                val_kl += kl.item()

        avg_val_loss = val_loss / len(val_loader)
        avg_val_recon = val_recon / len(val_loader)
        avg_val_kl = val_kl / len(val_loader)
        val_losses.append(avg_val_loss)
        val_recons.append(avg_val_recon)
        val_kls.append(avg_val_kl)

        print(f"    Average Val Loss:   {avg_val_loss:.4f} | Avg Recon: {avg_val_recon:.2f} | Avg KL Div: {avg_val_kl:.2f}\n")

    print("✅ Training  and Validation finished.")

    # ==============================================================================
    # 4. Train VS Val loss & Recon and KL term SUBPLOTS
    # ==============================================================================

    epochs = range(1, len(train_losses) + 1)

    plt.figure(figsize=(12, 5))

    # Loss totale
    plt.subplot(1, 2, 1)
    plt.plot(epochs, train_losses, label="Train Loss")
    plt.plot(epochs, val_losses, label="Val Loss")
    plt.xlabel("Epoch")
    plt.ylabel("Loss (-ELBO)")
    plt.title("Training vs Validation Loss")
    plt.legend()

    # Recon & KL
    plt.subplot(1, 2, 2)
    plt.plot(epochs, train_recons, label="Train Recon")
    plt.plot(epochs, val_recons, label="Val Recon")
    plt.plot(epochs, train_kls, label="Train KL")
    plt.plot(epochs, val_kls, label="Val KL")
    plt.xlabel("Epoch")
    plt.ylabel("Value")
    plt.title("Recon vs KL")
    plt.legend()

    # Saving the figure
    print(" Saving Losses plot...")
    
    loss_plot_dir = os.path.join(OUTPUT_DIR, "loss_plot")
    os.makedirs(loss_plot_dir, exist_ok=True)
    plot_save_path = os.path.join(loss_plot_dir,f"{args.model}_loss_plot.png" ) #nome dell'immagine da modificare in base al tipo di training
    plt.savefig(plot_save_path, dpi=300, bbox_inches="tight")

    # ==============================================================================
    # 5. Save Model and Generate Samples
    # ==============================================================================
    print(" Saving final model...")
    model_save_path = os.path.join(OUTPUT_DIR, "models", f"{args.model}_vae_final.pth")
    torch.save(model.state_dict(), model_save_path)
    print(f"Model saved to {model_save_path}")

    print("\n Generating new MIDI samples from random noise...")
    model.eval()
    with torch.no_grad():
        # Create random latent vectors
        z = torch.randn(64, model.latent_dim).to(device)

        # Decode them into piano roll logits
        logits = model.decode(z)

        # Apply sigmoid to get probabilities and create binary samples by thresholding
        samples = (torch.sigmoid(logits) > 0.5).float()  # (64, 1, 128, 16)

        # Save a grid of the generated samples
        sample_grid_path = os.path.join(OUTPUT_DIR, "generated_samples.png")
        vutils.save_image(samples, sample_grid_path, normalize=True)
        print(f"Generated samples saved to {sample_grid_path}")

        # Visualize the first generated sample
        dba.visualize_midi(samples[0], title="First Generated Sample")




if __name__ == "__main__":
    main()<|MERGE_RESOLUTION|>--- conflicted
+++ resolved
@@ -13,148 +13,6 @@
 import DBAdapters as dba
 import models as md
 
-<<<<<<< HEAD
-=======
-# ==============================================================================
-# 1. Configuration and Data Loading
-# ==============================================================================
-
-# --- Paths and Directories ---
-# NOTE: We now point directly to the directory with the preprocessed .pt files.
-PROCESSED_DIR = "./dataset/processed"
-OUTPUT_DIR = "training_output"
-os.makedirs(OUTPUT_DIR, exist_ok=True)
-os.makedirs(os.path.join(OUTPUT_DIR, "models"), exist_ok=True)
-
-
-# --- Argument Parser Setup ---
-parser = argparse.ArgumentParser(
-    description="Preprocess, train a VAE, and visualize the MAESTRO dataset.",
-    formatter_class=argparse.ArgumentDefaultsHelpFormatter,  # Shows default values in help message
-)
-
-# --- VAE Training Hyperparameters ---
-parser.add_argument(
-    "-e", "--epochs", type=int, default=10, help="Number of training epochs."
-)
-parser.add_argument(
-    "-b", "--batch-size", type=int, default=32, help="Batch size for training."
-)
-parser.add_argument(
-    "-lr",
-    "--learning-rate",
-    type=float,
-    default=1e-3,
-    help="Learning rate for the Adam optimizer.",
-)
-parser.add_argument(
-    "-ld",
-    "--latent-dim",
-    type=int,
-    default=32,
-    help="Dimension of the VAE's latent space.",
-)
-parser.add_argument(
-    "--beta",
-    type=float,
-    default=1.0,
-    help="Weight of the KL divergence term in the VAE loss.",
-)
-parser.add_argument(
-    "--seq-len",
-    type=int,
-    default=16,
-    help="Number of time steps (width) per MIDI segment.",
-)
-
-# Parse the arguments
-args = parser.parse_args()
-
-
-# --- Hyperparameters ---
-# H is a constant based on the MIDI standard, not an argument.
-H = 128
-# All other hyperparameters are now loaded from the command-line arguments.
-W = args.seq_len
-BATCH_SIZE = args.batch_size
-NUM_EPOCHS = args.epochs
-LEARNING_RATE = args.learning_rate
-LATENT_DIM = args.latent_dim
-BETA = args.beta
-
-# --- Dataset and DataLoader ---
-print("Loading dataset from preprocessed .pt files...")
-
-# Use the new, faster dataset class that loads from .pt files
-# Ensure your DBAdapters.py has the MaestroPreprocessedDataset class
-my_dataset = dba.MaestroPreprocessedDataset(processed_dir=PROCESSED_DIR)
-
-data_loader = DataLoader(
-    my_dataset,
-    batch_size=BATCH_SIZE,
-    shuffle=True,
-    num_workers=4,  # Adjust based on your system's capabilities
-    pin_memory=True,
-    # collate_fn is not strictly needed now but doesn't hurt
-    # collate_fn=dba.collate_fn_skip_error,
-)
-print(f"Dataset loaded successfully with {len(my_dataset)} samples.")
-
-# ==============================================================================
-# 2. Model, Optimizer, and Loss
-# ==============================================================================
-
-# --- Device ---
-device = torch.device("cuda" if torch.cuda.is_available() else "cpu")
-print(f"Using device: {device}")
-
-# --- Instantiate the model ---
-model = md.ConvVAE(latent_dim=LATENT_DIM).to(device)
-
-# --- Optimizer ---
-optimizer = optim.Adam(model.parameters(), lr=LEARNING_RATE)
-
-# ==============================================================================
-# 3. Training Loop
-# ==============================================================================
-
-print("\n🚀 Starting VAE Training Loop...")
-for epoch in range(NUM_EPOCHS):
-    model.train()
-    total_loss, total_recon, total_kl = 0, 0, 0
-
-    # Using tqdm for a nice progress bar
-    progress_bar = tqdm(data_loader, desc=f"Epoch {epoch + 1}/{NUM_EPOCHS}")
-
-    for batch in progress_bar:
-        if batch is None:
-            continue
-
-        x = batch["real_melody_bar"].to(device)  # Shape: (B, 1, H, W)
-
-        # --- Forward pass ---
-        x_logits, mu, logvar = model(x)
-        loss, recon, kl = md.vae_loss(x, x_logits, mu, logvar, beta=BETA)
-
-        # --- Backward pass and optimization ---
-        optimizer.zero_grad()
-        loss.backward()
-        optimizer.step()
-
-        # --- Accumulate losses for logging ---
-        total_loss += loss.item()
-        total_recon += recon.item()
-        total_kl += kl.item()
-
-        # Update progress bar description
-        progress_bar.set_postfix(
-            {
-                "Loss": f"{loss.item():.4f}",
-                "Recon": f"{recon.item():.2f}",
-                "KL": f"{kl.item():.2f}",
-            }
-        )
->>>>>>> e3f3ea55
 
 def main():
     # ==============================================================================
@@ -163,7 +21,7 @@
 
     # --- Paths and Directories ---
     # NOTE: We now point directly to the directory with the preprocessed .pt files.
-    PROCESSED_DIR = "./dataset/MAESTRO_Dataset/processed"
+    PROCESSED_DIR = "./dataset/MAESTRO_Dataset/processed" #point directly to the processed directory
     OUTPUT_DIR = "training_output"
     os.makedirs(OUTPUT_DIR, exist_ok=True)
     os.makedirs(os.path.join(OUTPUT_DIR, "models"), exist_ok=True)
